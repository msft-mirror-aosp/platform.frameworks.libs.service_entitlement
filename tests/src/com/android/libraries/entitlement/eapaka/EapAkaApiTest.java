--- conflicted
+++ resolved
@@ -257,8 +257,6 @@
                         .get(1)
                         .requestProperties())
                         .containsEntry("Key", "Value");
-<<<<<<< HEAD
-=======
         assertThat(mHttpRequestCaptor.getAllValues().get(0).url())
                 .contains("EAP_ID=0234107813240779%40nai.epc.mnc010.mcc234.3gppnetwork.org");
         // Verify that the 2nd request has cookies set by the 1st response
@@ -319,7 +317,6 @@
                 .containsEntry("Key", "Value");
         assertThat(mHttpRequestCaptor.getAllValues().get(0).url())
                 .contains("EAP_ID=0234107813240779%40wlan.mnc010.mcc234.3gppnetwork.org");
->>>>>>> b10b2870
         // Verify that the 2nd request has cookies set by the 1st response
         assertThat(mHttpRequestCaptor.getAllValues().get(1).requestProperties())
                 .containsAtLeast(
@@ -364,8 +361,6 @@
                         carrierConfig,
                         request,
                         ImmutableMap.of("Key", "Value"));
-<<<<<<< HEAD
-=======
 
         assertThat(response).isEqualTo(xmlResponse);
         verify(mMockHttpClient, times(2)).request(mHttpRequestCaptor.capture());
@@ -436,7 +431,6 @@
                         carrierConfig,
                         request,
                         ImmutableMap.of("Key", "Value"));
->>>>>>> b10b2870
 
         assertThat(response).isEqualTo(xmlResponse);
         verify(mMockHttpClient, times(2)).request(mHttpRequestCaptor.capture());
@@ -444,27 +438,12 @@
                 .isEqualTo(RequestMethod.POST);
         assertThat(mHttpRequestCaptor.getAllValues().get(1).requestMethod())
                 .isEqualTo(RequestMethod.POST);
-<<<<<<< HEAD
-        assertThat(
-                mHttpRequestCaptor
-                        .getAllValues()
-                        .get(0)
-                        .requestProperties())
-                        .containsEntry("Key", "Value");
-        assertThat(
-                mHttpRequestCaptor
-                        .getAllValues()
-                        .get(1)
-                        .requestProperties())
-                        .containsEntry("Key", "Value");
-=======
         assertThat(mHttpRequestCaptor.getAllValues().get(0).requestProperties())
                 .containsEntry("Key", "Value");
         assertThat(mHttpRequestCaptor.getAllValues().get(1).requestProperties())
                 .containsEntry("Key", "Value");
         assertThat(mHttpRequestCaptor.getAllValues().get(0).postData().getString("EAP_ID"))
                 .isEqualTo("0234107813240779@wlan.mnc010.mcc234.3gppnetwork.org");
->>>>>>> b10b2870
         // Verify that the 2nd request has cookies set by the 1st response
         assertThat(mHttpRequestCaptor.getAllValues().get(1).requestProperties())
                 .containsAtLeast(
